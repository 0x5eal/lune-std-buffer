use std::sync::{
    atomic::{AtomicBool, AtomicU16, Ordering},
    Arc,
};

use mlua::prelude::*;

use futures_util::{
    stream::{SplitSink, SplitStream},
    SinkExt, StreamExt,
};
use tokio::{
    io::{AsyncRead, AsyncWrite},
    sync::Mutex as AsyncMutex,
};

use hyper_tungstenite::{
    tungstenite::{
        protocol::{frame::coding::CloseCode as WsCloseCode, CloseFrame as WsCloseFrame},
        Message as WsMessage,
    },
    WebSocketStream,
};

use crate::lune::util::{buffer::buf_to_str, TableBuilder};

// Wrapper implementation for compatibility and changing colon syntax to dot syntax
const WEB_SOCKET_IMPL_LUA: &str = r#"
return freeze(setmetatable({
	close = function(...)
		return websocket:close(...)
	end,
	send = function(...)
		return websocket:send(...)
	end,
	next = function(...)
		return websocket:next(...)
	end,
}, {
	__index = function(self, key)
		if key == "closeCode" then
			return websocket.closeCode
		end
	end,
}))
"#;

#[derive(Debug)]
pub struct NetWebSocket<T> {
    close_code_exists: Arc<AtomicBool>,
    close_code_value: Arc<AtomicU16>,
    read_stream: Arc<AsyncMutex<SplitStream<WebSocketStream<T>>>>,
    write_stream: Arc<AsyncMutex<SplitSink<WebSocketStream<T>, WsMessage>>>,
}

impl<T> Clone for NetWebSocket<T> {
    fn clone(&self) -> Self {
        Self {
            close_code_exists: Arc::clone(&self.close_code_exists),
            close_code_value: Arc::clone(&self.close_code_value),
            read_stream: Arc::clone(&self.read_stream),
            write_stream: Arc::clone(&self.write_stream),
        }
    }
}

impl<T> NetWebSocket<T>
where
    T: AsyncRead + AsyncWrite + Unpin + 'static,
{
    pub fn new(value: WebSocketStream<T>) -> Self {
        let (write, read) = value.split();

        Self {
            close_code_exists: Arc::new(AtomicBool::new(false)),
            close_code_value: Arc::new(AtomicU16::new(0)),
            read_stream: Arc::new(AsyncMutex::new(read)),
            write_stream: Arc::new(AsyncMutex::new(write)),
        }
    }

    fn get_close_code(&self) -> Option<u16> {
        if self.close_code_exists.load(Ordering::Relaxed) {
            Some(self.close_code_value.load(Ordering::Relaxed))
        } else {
            None
        }
    }

    fn set_close_code(&self, code: u16) {
        self.close_code_exists.store(true, Ordering::Relaxed);
        self.close_code_value.store(code, Ordering::Relaxed);
    }

    pub async fn send(&self, msg: WsMessage) -> LuaResult<()> {
        let mut ws = self.write_stream.lock().await;
        ws.send(msg).await.into_lua_err()
    }

    pub async fn next(&self) -> LuaResult<Option<WsMessage>> {
        let mut ws = self.read_stream.lock().await;
        ws.next().await.transpose().into_lua_err()
    }

    pub async fn close(&self, code: Option<u16>) -> LuaResult<()> {
        if self.close_code_exists.load(Ordering::Relaxed) {
            return Err(LuaError::runtime("Socket has already been closed"));
        }

        self.send(WsMessage::Close(Some(WsCloseFrame {
            code: match code {
                Some(code) if (1000..=4999).contains(&code) => WsCloseCode::from(code),
                Some(code) => {
                    return Err(LuaError::runtime(format!(
                        "Close code must be between 1000 and 4999, got {code}"
                    )))
                }
                None => WsCloseCode::Normal,
            },
            reason: "".into(),
        })))
        .await?;

        let mut ws = self.write_stream.lock().await;
        ws.close().await.into_lua_err()
    }

    pub fn into_lua_table(self, lua: &Lua) -> LuaResult<LuaTable> {
        let setmetatable = lua.globals().get::<_, LuaFunction>("setmetatable")?;
        let table_freeze = lua
            .globals()
            .get::<_, LuaTable>("table")?
            .get::<_, LuaFunction>("freeze")?;

        let env = TableBuilder::new(lua)?
            .with_value("websocket", self.clone())?
            .with_value("setmetatable", setmetatable)?
            .with_value("freeze", table_freeze)?
            .build_readonly()?;

        lua.load(WEB_SOCKET_IMPL_LUA)
            .set_name("websocket")
            .set_environment(env)
            .eval()
    }
}

impl<T> LuaUserData for NetWebSocket<T>
where
    T: AsyncRead + AsyncWrite + Unpin + 'static,
{
    fn add_fields<'lua, F: LuaUserDataFields<'lua, Self>>(fields: &mut F) {
        fields.add_field_method_get("closeCode", |_, this| Ok(this.get_close_code()));
    }

    fn add_methods<'lua, M: LuaUserDataMethods<'lua, Self>>(methods: &mut M) {
        methods.add_async_method("close", |lua, this, code: Option<u16>| async move {
            this.close(code).await
        });

        methods.add_async_method(
            "send",
            |_, this, (string, as_binary): (LuaString, Option<bool>)| async move {
                this.send(if as_binary.unwrap_or_default() {
                    WsMessage::Binary(string.as_bytes().to_vec())
                } else {
                    let s = string.to_str().into_lua_err()?;
                    WsMessage::Text(s.to_string())
                })
                .await
            },
        );

        methods.add_async_method("next", |lua, this, _: ()| async move {
            let msg = this.next().await?;

            if let Some(WsMessage::Close(Some(frame))) = msg.as_ref() {
                this.set_close_code(frame.code.into());
            }
<<<<<<< HEAD
            None => WsCloseCode::Normal,
        },
        reason: "".into(),
    })))
    .await
    .into_lua_err()?;

    let res = ws.close();
    res.await.into_lua_err()
}

async fn send<'lua, T>(
    lua: &'lua Lua,
    (socket, data, as_binary): (
        LuaUserDataRef<'lua, NetWebSocket<T>>,
        LuaValue<'lua>,
        Option<bool>,
    ),
) -> LuaResult<()>
where
    T: AsyncRead + AsyncWrite + Unpin,
{
    let string = match data {
        LuaValue::String(str) => Ok(str.to_str()?.to_string()),
        LuaValue::UserData(inner) => buf_to_str(lua, LuaValue::UserData(inner)),
        other => Err(LuaError::runtime(format!(
            "Expected data to be of type string or buffer, got {}",
            other.type_name()
        ))),
    }?;

    let msg = if matches!(as_binary, Some(true)) {
        WsMessage::Binary(string.as_bytes().to_vec())
    } else {
        let s = string;
        WsMessage::Text(s.to_string())
    };
    let mut ws = socket.write_stream.lock().await;
    ws.send(msg).await.into_lua_err()
}
=======
>>>>>>> 1e3a604d

            Ok(match msg {
                Some(WsMessage::Binary(bin)) => LuaValue::String(lua.create_string(bin)?),
                Some(WsMessage::Text(txt)) => LuaValue::String(lua.create_string(txt)?),
                Some(WsMessage::Close(_)) | None => LuaValue::Nil,
                // Ignore ping/pong/frame messages, they are handled by tungstenite
                msg => unreachable!("Unhandled message: {:?}", msg),
            })
        });
    }
}<|MERGE_RESOLUTION|>--- conflicted
+++ resolved
@@ -177,49 +177,6 @@
             if let Some(WsMessage::Close(Some(frame))) = msg.as_ref() {
                 this.set_close_code(frame.code.into());
             }
-<<<<<<< HEAD
-            None => WsCloseCode::Normal,
-        },
-        reason: "".into(),
-    })))
-    .await
-    .into_lua_err()?;
-
-    let res = ws.close();
-    res.await.into_lua_err()
-}
-
-async fn send<'lua, T>(
-    lua: &'lua Lua,
-    (socket, data, as_binary): (
-        LuaUserDataRef<'lua, NetWebSocket<T>>,
-        LuaValue<'lua>,
-        Option<bool>,
-    ),
-) -> LuaResult<()>
-where
-    T: AsyncRead + AsyncWrite + Unpin,
-{
-    let string = match data {
-        LuaValue::String(str) => Ok(str.to_str()?.to_string()),
-        LuaValue::UserData(inner) => buf_to_str(lua, LuaValue::UserData(inner)),
-        other => Err(LuaError::runtime(format!(
-            "Expected data to be of type string or buffer, got {}",
-            other.type_name()
-        ))),
-    }?;
-
-    let msg = if matches!(as_binary, Some(true)) {
-        WsMessage::Binary(string.as_bytes().to_vec())
-    } else {
-        let s = string;
-        WsMessage::Text(s.to_string())
-    };
-    let mut ws = socket.write_stream.lock().await;
-    ws.send(msg).await.into_lua_err()
-}
-=======
->>>>>>> 1e3a604d
 
             Ok(match msg {
                 Some(WsMessage::Binary(bin)) => LuaValue::String(lua.create_string(bin)?),
